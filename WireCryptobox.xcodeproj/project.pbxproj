// !$*UTF8*$!
{
	archiveVersion = 1;
	classes = {
	};
	objectVersion = 46;
	objects = {

/* Begin PBXBuildFile section */
		0928E2601BA0785F0057232E /* libcryptobox.a in Frameworks */ = {isa = PBXBuildFile; fileRef = F50303291B8CFA2C0053E406 /* libcryptobox.a */; };
		0928E2611BA0785F0057232E /* libsodium.a in Frameworks */ = {isa = PBXBuildFile; fileRef = F503032A1B8CFA2C0053E406 /* libsodium.a */; };
		0928E36D1BA0908F0057232E /* WireCryptobox.h in Headers */ = {isa = PBXBuildFile; fileRef = 0928E36C1BA0908F0057232E /* WireCryptobox.h */; settings = {ATTRIBUTES = (Public, ); }; };
		09E393C31BAC2E5600F3EA1B /* WireCryptobox.framework in Frameworks */ = {isa = PBXBuildFile; fileRef = 0928E2341BA0777A0057232E /* WireCryptobox.framework */; };
		16460B7F206D456F0096B616 /* cbox.h in Headers */ = {isa = PBXBuildFile; fileRef = 16460B7E206D456F0096B616 /* cbox.h */; settings = {ATTRIBUTES = (Public, ); }; };
		16460B81206D46CA0096B616 /* ChaCha20Encryption.swift in Sources */ = {isa = PBXBuildFile; fileRef = 16460B80206D46CA0096B616 /* ChaCha20Encryption.swift */; };
		16460B83206D47460096B616 /* ChaCha20EncryptionTests.swift in Sources */ = {isa = PBXBuildFile; fileRef = 16460B82206D47460096B616 /* ChaCha20EncryptionTests.swift */; };
		54060B7D1DB771B400AEA9BB /* Logs.swift in Sources */ = {isa = PBXBuildFile; fileRef = 54060B7C1DB771B400AEA9BB /* Logs.swift */; };
		5421C5F91D2C152C00048251 /* NSData+CBox.swift in Sources */ = {isa = PBXBuildFile; fileRef = 5421C5F81D2C152C00048251 /* NSData+CBox.swift */; };
		5471A6591D24215B0092A9A9 /* main.m in Sources */ = {isa = PBXBuildFile; fileRef = 5471A6581D24215B0092A9A9 /* main.m */; };
		5471A65C1D24215B0092A9A9 /* AppDelegate.m in Sources */ = {isa = PBXBuildFile; fileRef = 5471A65B1D24215B0092A9A9 /* AppDelegate.m */; };
		5471A65F1D24215B0092A9A9 /* ViewController.m in Sources */ = {isa = PBXBuildFile; fileRef = 5471A65E1D24215B0092A9A9 /* ViewController.m */; };
		5471A6621D24215B0092A9A9 /* Main.storyboard in Resources */ = {isa = PBXBuildFile; fileRef = 5471A6601D24215B0092A9A9 /* Main.storyboard */; };
		5471A6641D24215B0092A9A9 /* Assets.xcassets in Resources */ = {isa = PBXBuildFile; fileRef = 5471A6631D24215B0092A9A9 /* Assets.xcassets */; };
		5471A6671D24215B0092A9A9 /* LaunchScreen.storyboard in Resources */ = {isa = PBXBuildFile; fileRef = 5471A6651D24215B0092A9A9 /* LaunchScreen.storyboard */; };
		5471A66E1D24221A0092A9A9 /* WireCryptobox.framework in Frameworks */ = {isa = PBXBuildFile; fileRef = 0928E2341BA0777A0057232E /* WireCryptobox.framework */; };
		5471A66F1D24221A0092A9A9 /* WireCryptobox.framework in Embed Frameworks */ = {isa = PBXBuildFile; fileRef = 0928E2341BA0777A0057232E /* WireCryptobox.framework */; settings = {ATTRIBUTES = (CodeSignOnCopy, RemoveHeadersOnCopy, ); }; };
		5471A6741D242D740092A9A9 /* PointerWrapper.swift in Sources */ = {isa = PBXBuildFile; fileRef = 5471A6731D242D740092A9A9 /* PointerWrapper.swift */; };
		5471A6781D242F8C0092A9A9 /* EncryptionSessionsDirectory.swift in Sources */ = {isa = PBXBuildFile; fileRef = 5471A6771D242F8C0092A9A9 /* EncryptionSessionsDirectory.swift */; };
		54A1573F1D23C00500EB3B4F /* EncryptionContextTests.swift in Sources */ = {isa = PBXBuildFile; fileRef = 54A1573E1D23C00500EB3B4F /* EncryptionContextTests.swift */; };
		54B224811DBE89FD00FDB35E /* EncryptionSession+Debugging.swift in Sources */ = {isa = PBXBuildFile; fileRef = 54B224801DBE89FD00FDB35E /* EncryptionSession+Debugging.swift */; };
		54B224831DBE92E200FDB35E /* EncryptionDebugTests.swift in Sources */ = {isa = PBXBuildFile; fileRef = 54B224821DBE92E200FDB35E /* EncryptionDebugTests.swift */; };
		54B949921D253E2E0041CC55 /* EncryptionSessionsDirectoryTests.swift in Sources */ = {isa = PBXBuildFile; fileRef = 54B949911D253E2E0041CC55 /* EncryptionSessionsDirectoryTests.swift */; };
		54B949941D2541350041CC55 /* TestHelper.swift in Sources */ = {isa = PBXBuildFile; fileRef = 54B949931D2541350041CC55 /* TestHelper.swift */; };
		54C69DDA1D216A6B0060FBEC /* EncryptionContext.swift in Sources */ = {isa = PBXBuildFile; fileRef = 54C69DD91D216A6B0060FBEC /* EncryptionContext.swift */; };
		54EA12241D2A9AA400D2CFD1 /* CryptoBoxError.swift in Sources */ = {isa = PBXBuildFile; fileRef = 54EA12231D2A9AA400D2CFD1 /* CryptoBoxError.swift */; };
		87AE8D0A207BB3380058715E /* crypto_stream_salsa2012.h in Headers */ = {isa = PBXBuildFile; fileRef = 87AE8CC9207BB3370058715E /* crypto_stream_salsa2012.h */; settings = {ATTRIBUTES = (Public, ); }; };
		87AE8D0B207BB3380058715E /* crypto_auth.h in Headers */ = {isa = PBXBuildFile; fileRef = 87AE8CCA207BB3370058715E /* crypto_auth.h */; settings = {ATTRIBUTES = (Public, ); }; };
		87AE8D0C207BB3380058715E /* utils.h in Headers */ = {isa = PBXBuildFile; fileRef = 87AE8CCB207BB3370058715E /* utils.h */; settings = {ATTRIBUTES = (Public, ); }; };
		87AE8D0D207BB3380058715E /* crypto_core_hchacha20.h in Headers */ = {isa = PBXBuildFile; fileRef = 87AE8CCC207BB3370058715E /* crypto_core_hchacha20.h */; settings = {ATTRIBUTES = (Public, ); }; };
		87AE8D0F207BB3380058715E /* crypto_hash_sha512.h in Headers */ = {isa = PBXBuildFile; fileRef = 87AE8CCE207BB3370058715E /* crypto_hash_sha512.h */; settings = {ATTRIBUTES = (Public, ); }; };
		87AE8D10207BB3380058715E /* core.h in Headers */ = {isa = PBXBuildFile; fileRef = 87AE8CCF207BB3370058715E /* core.h */; settings = {ATTRIBUTES = (Public, ); }; };
		87AE8D11207BB3380058715E /* version.h in Headers */ = {isa = PBXBuildFile; fileRef = 87AE8CD0207BB3370058715E /* version.h */; settings = {ATTRIBUTES = (Public, ); }; };
		87AE8D12207BB3380058715E /* export.h in Headers */ = {isa = PBXBuildFile; fileRef = 87AE8CD1207BB3370058715E /* export.h */; settings = {ATTRIBUTES = (Public, ); }; };
		87AE8D13207BB3380058715E /* randombytes_salsa20_random.h in Headers */ = {isa = PBXBuildFile; fileRef = 87AE8CD2207BB3370058715E /* randombytes_salsa20_random.h */; settings = {ATTRIBUTES = (Public, ); }; };
		87AE8D14207BB3380058715E /* crypto_core_salsa20.h in Headers */ = {isa = PBXBuildFile; fileRef = 87AE8CD3207BB3370058715E /* crypto_core_salsa20.h */; settings = {ATTRIBUTES = (Public, ); }; };
		87AE8D15207BB3380058715E /* crypto_shorthash_siphash24.h in Headers */ = {isa = PBXBuildFile; fileRef = 87AE8CD4207BB3370058715E /* crypto_shorthash_siphash24.h */; settings = {ATTRIBUTES = (Public, ); }; };
		87AE8D16207BB3380058715E /* randombytes.h in Headers */ = {isa = PBXBuildFile; fileRef = 87AE8CD5207BB3370058715E /* randombytes.h */; settings = {ATTRIBUTES = (Public, ); }; };
		87AE8D18207BB3380058715E /* crypto_hash_sha256.h in Headers */ = {isa = PBXBuildFile; fileRef = 87AE8CD7207BB3370058715E /* crypto_hash_sha256.h */; settings = {ATTRIBUTES = (Public, ); }; };
		87AE8D19207BB3380058715E /* crypto_stream.h in Headers */ = {isa = PBXBuildFile; fileRef = 87AE8CD8207BB3370058715E /* crypto_stream.h */; settings = {ATTRIBUTES = (Public, ); }; };
		87AE8D1B207BB3380058715E /* crypto_auth_hmacsha512.h in Headers */ = {isa = PBXBuildFile; fileRef = 87AE8CDA207BB3370058715E /* crypto_auth_hmacsha512.h */; settings = {ATTRIBUTES = (Public, ); }; };
		87AE8D1C207BB3380058715E /* crypto_aead_xchacha20poly1305.h in Headers */ = {isa = PBXBuildFile; fileRef = 87AE8CDB207BB3370058715E /* crypto_aead_xchacha20poly1305.h */; settings = {ATTRIBUTES = (Public, ); }; };
		87AE8D1D207BB3380058715E /* crypto_stream_salsa20.h in Headers */ = {isa = PBXBuildFile; fileRef = 87AE8CDC207BB3370058715E /* crypto_stream_salsa20.h */; settings = {ATTRIBUTES = (Public, ); }; };
		87AE8D1E207BB3380058715E /* crypto_onetimeauth_poly1305.h in Headers */ = {isa = PBXBuildFile; fileRef = 87AE8CDD207BB3370058715E /* crypto_onetimeauth_poly1305.h */; settings = {ATTRIBUTES = (Public, ); }; };
		87AE8D1F207BB3380058715E /* crypto_kx.h in Headers */ = {isa = PBXBuildFile; fileRef = 87AE8CDE207BB3370058715E /* crypto_kx.h */; settings = {ATTRIBUTES = (Public, ); }; };
		87AE8D20207BB3380058715E /* crypto_hash.h in Headers */ = {isa = PBXBuildFile; fileRef = 87AE8CDF207BB3370058715E /* crypto_hash.h */; settings = {ATTRIBUTES = (Public, ); }; };
		87AE8D21207BB3380058715E /* crypto_sign.h in Headers */ = {isa = PBXBuildFile; fileRef = 87AE8CE0207BB3370058715E /* crypto_sign.h */; settings = {ATTRIBUTES = (Public, ); }; };
		87AE8D22207BB3380058715E /* crypto_kdf.h in Headers */ = {isa = PBXBuildFile; fileRef = 87AE8CE1207BB3370058715E /* crypto_kdf.h */; settings = {ATTRIBUTES = (Public, ); }; };
		87AE8D23207BB3380058715E /* crypto_auth_hmacsha256.h in Headers */ = {isa = PBXBuildFile; fileRef = 87AE8CE2207BB3370058715E /* crypto_auth_hmacsha256.h */; settings = {ATTRIBUTES = (Public, ); }; };
		87AE8D24207BB3380058715E /* crypto_box.h in Headers */ = {isa = PBXBuildFile; fileRef = 87AE8CE3207BB3370058715E /* crypto_box.h */; settings = {ATTRIBUTES = (Public, ); }; };
		87AE8D25207BB3380058715E /* crypto_verify_32.h in Headers */ = {isa = PBXBuildFile; fileRef = 87AE8CE4207BB3370058715E /* crypto_verify_32.h */; settings = {ATTRIBUTES = (Public, ); }; };
		87AE8D26207BB3380058715E /* crypto_stream_xchacha20.h in Headers */ = {isa = PBXBuildFile; fileRef = 87AE8CE5207BB3370058715E /* crypto_stream_xchacha20.h */; settings = {ATTRIBUTES = (Public, ); }; };
		87AE8D27207BB3380058715E /* crypto_core_salsa208.h in Headers */ = {isa = PBXBuildFile; fileRef = 87AE8CE6207BB3370058715E /* crypto_core_salsa208.h */; settings = {ATTRIBUTES = (Public, ); }; };
		87AE8D28207BB3380058715E /* crypto_auth_hmacsha512256.h in Headers */ = {isa = PBXBuildFile; fileRef = 87AE8CE7207BB3370058715E /* crypto_auth_hmacsha512256.h */; settings = {ATTRIBUTES = (Public, ); }; };
		87AE8D29207BB3380058715E /* crypto_aead_chacha20poly1305.h in Headers */ = {isa = PBXBuildFile; fileRef = 87AE8CE8207BB3370058715E /* crypto_aead_chacha20poly1305.h */; settings = {ATTRIBUTES = (Public, ); }; };
		87AE8D2A207BB3380058715E /* randombytes_sysrandom.h in Headers */ = {isa = PBXBuildFile; fileRef = 87AE8CE9207BB3370058715E /* randombytes_sysrandom.h */; settings = {ATTRIBUTES = (Public, ); }; };
		87AE8D2B207BB3380058715E /* runtime.h in Headers */ = {isa = PBXBuildFile; fileRef = 87AE8CEA207BB3370058715E /* runtime.h */; settings = {ATTRIBUTES = (Public, ); }; };
		87AE8D2C207BB3380058715E /* crypto_stream_salsa208.h in Headers */ = {isa = PBXBuildFile; fileRef = 87AE8CEB207BB3370058715E /* crypto_stream_salsa208.h */; settings = {ATTRIBUTES = (Public, ); }; };
		87AE8D2E207BB3380058715E /* crypto_aead_aes256gcm.h in Headers */ = {isa = PBXBuildFile; fileRef = 87AE8CED207BB3370058715E /* crypto_aead_aes256gcm.h */; settings = {ATTRIBUTES = (Public, ); }; };
		87AE8D2F207BB3380058715E /* crypto_core_salsa2012.h in Headers */ = {isa = PBXBuildFile; fileRef = 87AE8CEE207BB3370058715E /* crypto_core_salsa2012.h */; settings = {ATTRIBUTES = (Public, ); }; };
		87AE8D30207BB3380058715E /* crypto_secretbox_xchacha20poly1305.h in Headers */ = {isa = PBXBuildFile; fileRef = 87AE8CEF207BB3370058715E /* crypto_secretbox_xchacha20poly1305.h */; settings = {ATTRIBUTES = (Public, ); }; };
		87AE8D31207BB3380058715E /* crypto_scalarmult.h in Headers */ = {isa = PBXBuildFile; fileRef = 87AE8CF0207BB3370058715E /* crypto_scalarmult.h */; settings = {ATTRIBUTES = (Public, ); }; };
		87AE8D32207BB3380058715E /* crypto_pwhash.h in Headers */ = {isa = PBXBuildFile; fileRef = 87AE8CF1207BB3370058715E /* crypto_pwhash.h */; settings = {ATTRIBUTES = (Public, ); }; };
		87AE8D34207BB3380058715E /* crypto_verify_16.h in Headers */ = {isa = PBXBuildFile; fileRef = 87AE8CF3207BB3370058715E /* crypto_verify_16.h */; settings = {ATTRIBUTES = (Public, ); }; };
		87AE8D35207BB3380058715E /* crypto_stream_chacha20.h in Headers */ = {isa = PBXBuildFile; fileRef = 87AE8CF4207BB3370058715E /* crypto_stream_chacha20.h */; settings = {ATTRIBUTES = (Public, ); }; };
		87AE8D36207BB3380058715E /* crypto_stream_xsalsa20.h in Headers */ = {isa = PBXBuildFile; fileRef = 87AE8CF5207BB3370058715E /* crypto_stream_xsalsa20.h */; settings = {ATTRIBUTES = (Public, ); }; };
		87AE8D37207BB3380058715E /* crypto_core_hsalsa20.h in Headers */ = {isa = PBXBuildFile; fileRef = 87AE8CF6207BB3370058715E /* crypto_core_hsalsa20.h */; settings = {ATTRIBUTES = (Public, ); }; };
		87AE8D38207BB3380058715E /* crypto_kdf_blake2b.h in Headers */ = {isa = PBXBuildFile; fileRef = 87AE8CF7207BB3370058715E /* crypto_kdf_blake2b.h */; settings = {ATTRIBUTES = (Public, ); }; };
		87AE8D39207BB3380058715E /* crypto_scalarmult_curve25519.h in Headers */ = {isa = PBXBuildFile; fileRef = 87AE8CF8207BB3370058715E /* crypto_scalarmult_curve25519.h */; settings = {ATTRIBUTES = (Public, ); }; };
		87AE8D3A207BB3380058715E /* crypto_shorthash.h in Headers */ = {isa = PBXBuildFile; fileRef = 87AE8CF9207BB3370058715E /* crypto_shorthash.h */; settings = {ATTRIBUTES = (Public, ); }; };
		87AE8D3B207BB3380058715E /* crypto_pwhash_argon2id.h in Headers */ = {isa = PBXBuildFile; fileRef = 87AE8CFA207BB3370058715E /* crypto_pwhash_argon2id.h */; settings = {ATTRIBUTES = (Public, ); }; };
		87AE8D3C207BB3380058715E /* crypto_secretstream_xchacha20poly1305.h in Headers */ = {isa = PBXBuildFile; fileRef = 87AE8CFB207BB3370058715E /* crypto_secretstream_xchacha20poly1305.h */; settings = {ATTRIBUTES = (Public, ); }; };
		87AE8D3D207BB3380058715E /* crypto_pwhash_scryptsalsa208sha256.h in Headers */ = {isa = PBXBuildFile; fileRef = 87AE8CFC207BB3370058715E /* crypto_pwhash_scryptsalsa208sha256.h */; settings = {ATTRIBUTES = (Public, ); }; };
		87AE8D3E207BB3380058715E /* crypto_stream_aes128ctr.h in Headers */ = {isa = PBXBuildFile; fileRef = 87AE8CFD207BB3370058715E /* crypto_stream_aes128ctr.h */; settings = {ATTRIBUTES = (Public, ); }; };
		87AE8D3F207BB3380058715E /* crypto_sign_ed25519.h in Headers */ = {isa = PBXBuildFile; fileRef = 87AE8CFE207BB3370058715E /* crypto_sign_ed25519.h */; settings = {ATTRIBUTES = (Public, ); }; };
		87AE8D40207BB3380058715E /* crypto_onetimeauth.h in Headers */ = {isa = PBXBuildFile; fileRef = 87AE8CFF207BB3370058715E /* crypto_onetimeauth.h */; settings = {ATTRIBUTES = (Public, ); }; };
		87AE8D42207BB3380058715E /* crypto_verify_64.h in Headers */ = {isa = PBXBuildFile; fileRef = 87AE8D01207BB3370058715E /* crypto_verify_64.h */; settings = {ATTRIBUTES = (Public, ); }; };
		87AE8D43207BB3380058715E /* crypto_box_curve25519xchacha20poly1305.h in Headers */ = {isa = PBXBuildFile; fileRef = 87AE8D02207BB3370058715E /* crypto_box_curve25519xchacha20poly1305.h */; settings = {ATTRIBUTES = (Public, ); }; };
		87AE8D44207BB3380058715E /* crypto_pwhash_argon2i.h in Headers */ = {isa = PBXBuildFile; fileRef = 87AE8D03207BB3370058715E /* crypto_pwhash_argon2i.h */; settings = {ATTRIBUTES = (Public, ); }; };
		87AE8D45207BB3380058715E /* crypto_generichash.h in Headers */ = {isa = PBXBuildFile; fileRef = 87AE8D04207BB3370058715E /* crypto_generichash.h */; settings = {ATTRIBUTES = (Public, ); }; };
		87AE8D46207BB3380058715E /* crypto_secretbox_xsalsa20poly1305.h in Headers */ = {isa = PBXBuildFile; fileRef = 87AE8D05207BB3370058715E /* crypto_secretbox_xsalsa20poly1305.h */; settings = {ATTRIBUTES = (Public, ); }; };
		87AE8D47207BB3380058715E /* crypto_secretbox.h in Headers */ = {isa = PBXBuildFile; fileRef = 87AE8D06207BB3370058715E /* crypto_secretbox.h */; settings = {ATTRIBUTES = (Public, ); }; };
		87AE8D48207BB3380058715E /* crypto_box_curve25519xsalsa20poly1305.h in Headers */ = {isa = PBXBuildFile; fileRef = 87AE8D07207BB3370058715E /* crypto_box_curve25519xsalsa20poly1305.h */; settings = {ATTRIBUTES = (Public, ); }; };
		87AE8D49207BB3380058715E /* crypto_generichash_blake2b.h in Headers */ = {isa = PBXBuildFile; fileRef = 87AE8D08207BB3370058715E /* crypto_generichash_blake2b.h */; settings = {ATTRIBUTES = (Public, ); }; };
		87AE8D4A207BB3380058715E /* crypto_sign_edwards25519sha512batch.h in Headers */ = {isa = PBXBuildFile; fileRef = 87AE8D09207BB3370058715E /* crypto_sign_edwards25519sha512batch.h */; settings = {ATTRIBUTES = (Public, ); }; };
		F10C8E241E9296BA00020408 /* WireSystem.framework in Frameworks */ = {isa = PBXBuildFile; fileRef = F10C8E231E9296BA00020408 /* WireSystem.framework */; };
		F10C8E251E92977000020408 /* WireSystem.framework in CopyFiles */ = {isa = PBXBuildFile; fileRef = F10C8E231E9296BA00020408 /* WireSystem.framework */; settings = {ATTRIBUTES = (CodeSignOnCopy, RemoveHeadersOnCopy, ); }; };
		F503032B1B8CFA2C0053E406 /* libcryptobox.a in Frameworks */ = {isa = PBXBuildFile; fileRef = F50303291B8CFA2C0053E406 /* libcryptobox.a */; };
		F503032C1B8CFA2C0053E406 /* libsodium.a in Frameworks */ = {isa = PBXBuildFile; fileRef = F503032A1B8CFA2C0053E406 /* libsodium.a */; };
/* End PBXBuildFile section */

/* Begin PBXContainerItemProxy section */
		5471A66C1D24216D0092A9A9 /* PBXContainerItemProxy */ = {
			isa = PBXContainerItemProxy;
			containerPortal = BA7EF9561B7109B600204A8E /* Project object */;
			proxyType = 1;
			remoteGlobalIDString = 5471A6541D24215B0092A9A9;
			remoteInfo = "test-host";
		};
		5471A6701D24221A0092A9A9 /* PBXContainerItemProxy */ = {
			isa = PBXContainerItemProxy;
			containerPortal = BA7EF9561B7109B600204A8E /* Project object */;
			proxyType = 1;
			remoteGlobalIDString = 0928E2331BA0777A0057232E;
			remoteInfo = "Cryptobox-ios";
		};
/* End PBXContainerItemProxy section */

/* Begin PBXCopyFilesBuildPhase section */
		54060B7E1DB7760C00AEA9BB /* CopyFiles */ = {
			isa = PBXCopyFilesBuildPhase;
			buildActionMask = 2147483647;
			dstPath = "";
			dstSubfolderSpec = 10;
			files = (
				F10C8E251E92977000020408 /* WireSystem.framework in CopyFiles */,
			);
			runOnlyForDeploymentPostprocessing = 0;
		};
		5471A6721D24221B0092A9A9 /* Embed Frameworks */ = {
			isa = PBXCopyFilesBuildPhase;
			buildActionMask = 2147483647;
			dstPath = "";
			dstSubfolderSpec = 10;
			files = (
				5471A66F1D24221A0092A9A9 /* WireCryptobox.framework in Embed Frameworks */,
			);
			name = "Embed Frameworks";
			runOnlyForDeploymentPostprocessing = 0;
		};
/* End PBXCopyFilesBuildPhase section */

/* Begin PBXFileReference section */
		0928E2341BA0777A0057232E /* WireCryptobox.framework */ = {isa = PBXFileReference; explicitFileType = wrapper.framework; includeInIndex = 0; path = WireCryptobox.framework; sourceTree = BUILT_PRODUCTS_DIR; };
		0928E36C1BA0908F0057232E /* WireCryptobox.h */ = {isa = PBXFileReference; fileEncoding = 4; lastKnownFileType = sourcecode.c.h; path = WireCryptobox.h; sourceTree = "<group>"; };
		0928E36E1BA0909D0057232E /* Info.plist */ = {isa = PBXFileReference; lastKnownFileType = text.plist.xml; path = Info.plist; sourceTree = "<group>"; };
		0928E3751BA17E300057232E /* WireCryptobox.xcconfig */ = {isa = PBXFileReference; lastKnownFileType = text.xcconfig; path = WireCryptobox.xcconfig; sourceTree = "<group>"; };
<<<<<<< HEAD
		16460B7A206D41430096B616 /* module.modulemap */ = {isa = PBXFileReference; lastKnownFileType = "sourcecode.module-map"; path = module.modulemap; sourceTree = "<group>"; };
		16460B7B206D42910096B616 /* WireCryptobox.private.modulemap */ = {isa = PBXFileReference; lastKnownFileType = "sourcecode.module-map"; path = WireCryptobox.private.modulemap; sourceTree = "<group>"; };
=======
>>>>>>> 7ff9799a
		16460B7E206D456F0096B616 /* cbox.h */ = {isa = PBXFileReference; fileEncoding = 4; lastKnownFileType = sourcecode.c.h; path = cbox.h; sourceTree = "<group>"; };
		16460B80206D46CA0096B616 /* ChaCha20Encryption.swift */ = {isa = PBXFileReference; lastKnownFileType = sourcecode.swift; path = ChaCha20Encryption.swift; sourceTree = "<group>"; };
		16460B82206D47460096B616 /* ChaCha20EncryptionTests.swift */ = {isa = PBXFileReference; lastKnownFileType = sourcecode.swift; path = ChaCha20EncryptionTests.swift; sourceTree = "<group>"; };
		54060B7C1DB771B400AEA9BB /* Logs.swift */ = {isa = PBXFileReference; fileEncoding = 4; lastKnownFileType = sourcecode.swift; path = Logs.swift; sourceTree = "<group>"; };
		5421C5F81D2C152C00048251 /* NSData+CBox.swift */ = {isa = PBXFileReference; fileEncoding = 4; lastKnownFileType = sourcecode.swift; path = "NSData+CBox.swift"; sourceTree = "<group>"; };
		5471A6551D24215B0092A9A9 /* test-host.app */ = {isa = PBXFileReference; explicitFileType = wrapper.application; includeInIndex = 0; path = "test-host.app"; sourceTree = BUILT_PRODUCTS_DIR; };
		5471A6581D24215B0092A9A9 /* main.m */ = {isa = PBXFileReference; lastKnownFileType = sourcecode.c.objc; path = main.m; sourceTree = "<group>"; };
		5471A65A1D24215B0092A9A9 /* AppDelegate.h */ = {isa = PBXFileReference; lastKnownFileType = sourcecode.c.h; path = AppDelegate.h; sourceTree = "<group>"; };
		5471A65B1D24215B0092A9A9 /* AppDelegate.m */ = {isa = PBXFileReference; lastKnownFileType = sourcecode.c.objc; path = AppDelegate.m; sourceTree = "<group>"; };
		5471A65D1D24215B0092A9A9 /* ViewController.h */ = {isa = PBXFileReference; lastKnownFileType = sourcecode.c.h; path = ViewController.h; sourceTree = "<group>"; };
		5471A65E1D24215B0092A9A9 /* ViewController.m */ = {isa = PBXFileReference; lastKnownFileType = sourcecode.c.objc; path = ViewController.m; sourceTree = "<group>"; };
		5471A6611D24215B0092A9A9 /* Base */ = {isa = PBXFileReference; lastKnownFileType = file.storyboard; name = Base; path = Base.lproj/Main.storyboard; sourceTree = "<group>"; };
		5471A6631D24215B0092A9A9 /* Assets.xcassets */ = {isa = PBXFileReference; lastKnownFileType = folder.assetcatalog; path = Assets.xcassets; sourceTree = "<group>"; };
		5471A6661D24215B0092A9A9 /* Base */ = {isa = PBXFileReference; lastKnownFileType = file.storyboard; name = Base; path = Base.lproj/LaunchScreen.storyboard; sourceTree = "<group>"; };
		5471A6681D24215B0092A9A9 /* Info.plist */ = {isa = PBXFileReference; lastKnownFileType = text.plist.xml; path = Info.plist; sourceTree = "<group>"; };
		5471A6731D242D740092A9A9 /* PointerWrapper.swift */ = {isa = PBXFileReference; fileEncoding = 4; lastKnownFileType = sourcecode.swift; path = PointerWrapper.swift; sourceTree = "<group>"; };
		5471A6771D242F8C0092A9A9 /* EncryptionSessionsDirectory.swift */ = {isa = PBXFileReference; fileEncoding = 4; lastKnownFileType = sourcecode.swift; lineEnding = 0; path = EncryptionSessionsDirectory.swift; sourceTree = "<group>"; xcLanguageSpecificationIdentifier = xcode.lang.swift; };
		549BEA011F0A9822004E34CE /* version.xcconfig */ = {isa = PBXFileReference; fileEncoding = 4; lastKnownFileType = text.xcconfig; path = version.xcconfig; sourceTree = "<group>"; };
		54A1573D1D23C00500EB3B4F /* CryptoboxTests-Bridging-Header.h */ = {isa = PBXFileReference; lastKnownFileType = sourcecode.c.h; path = "CryptoboxTests-Bridging-Header.h"; sourceTree = "<group>"; };
		54A1573E1D23C00500EB3B4F /* EncryptionContextTests.swift */ = {isa = PBXFileReference; fileEncoding = 4; lastKnownFileType = sourcecode.swift; path = EncryptionContextTests.swift; sourceTree = "<group>"; };
		54B224801DBE89FD00FDB35E /* EncryptionSession+Debugging.swift */ = {isa = PBXFileReference; fileEncoding = 4; lastKnownFileType = sourcecode.swift; path = "EncryptionSession+Debugging.swift"; sourceTree = "<group>"; };
		54B224821DBE92E200FDB35E /* EncryptionDebugTests.swift */ = {isa = PBXFileReference; fileEncoding = 4; lastKnownFileType = sourcecode.swift; path = EncryptionDebugTests.swift; sourceTree = "<group>"; };
		54B5E1E01F0A482B001F43A6 /* project-common.xcconfig */ = {isa = PBXFileReference; fileEncoding = 4; lastKnownFileType = text.xcconfig; path = "project-common.xcconfig"; sourceTree = "<group>"; };
		54B5E1E11F0A482B001F43A6 /* project-debug.xcconfig */ = {isa = PBXFileReference; fileEncoding = 4; lastKnownFileType = text.xcconfig; path = "project-debug.xcconfig"; sourceTree = "<group>"; };
		54B5E1E21F0A482B001F43A6 /* project.xcconfig */ = {isa = PBXFileReference; fileEncoding = 4; lastKnownFileType = text.xcconfig; path = project.xcconfig; sourceTree = "<group>"; };
		54B5E1E31F0A482B001F43A6 /* simulator.xcconfig */ = {isa = PBXFileReference; fileEncoding = 4; lastKnownFileType = text.xcconfig; path = simulator.xcconfig; sourceTree = "<group>"; };
		54B5E1E41F0A482B001F43A6 /* test-host-ios.xcconfig */ = {isa = PBXFileReference; fileEncoding = 4; lastKnownFileType = text.xcconfig; path = "test-host-ios.xcconfig"; sourceTree = "<group>"; };
		54B5E1E51F0A482B001F43A6 /* test-target.xcconfig */ = {isa = PBXFileReference; fileEncoding = 4; lastKnownFileType = text.xcconfig; path = "test-target.xcconfig"; sourceTree = "<group>"; };
		54B5E1E61F0A482B001F43A6 /* warnings-debug.xcconfig */ = {isa = PBXFileReference; fileEncoding = 4; lastKnownFileType = text.xcconfig; path = "warnings-debug.xcconfig"; sourceTree = "<group>"; };
		54B5E1E71F0A482B001F43A6 /* warnings.xcconfig */ = {isa = PBXFileReference; fileEncoding = 4; lastKnownFileType = text.xcconfig; path = warnings.xcconfig; sourceTree = "<group>"; };
		54B949911D253E2E0041CC55 /* EncryptionSessionsDirectoryTests.swift */ = {isa = PBXFileReference; fileEncoding = 4; lastKnownFileType = sourcecode.swift; lineEnding = 0; path = EncryptionSessionsDirectoryTests.swift; sourceTree = "<group>"; xcLanguageSpecificationIdentifier = xcode.lang.swift; };
		54B949931D2541350041CC55 /* TestHelper.swift */ = {isa = PBXFileReference; fileEncoding = 4; lastKnownFileType = sourcecode.swift; path = TestHelper.swift; sourceTree = "<group>"; };
		54C69DD91D216A6B0060FBEC /* EncryptionContext.swift */ = {isa = PBXFileReference; fileEncoding = 4; lastKnownFileType = sourcecode.swift; path = EncryptionContext.swift; sourceTree = "<group>"; };
		54EA12231D2A9AA400D2CFD1 /* CryptoBoxError.swift */ = {isa = PBXFileReference; fileEncoding = 4; lastKnownFileType = sourcecode.swift; path = CryptoBoxError.swift; sourceTree = "<group>"; };
		87AE8CC9207BB3370058715E /* crypto_stream_salsa2012.h */ = {isa = PBXFileReference; fileEncoding = 4; lastKnownFileType = sourcecode.c.h; path = crypto_stream_salsa2012.h; sourceTree = "<group>"; };
		87AE8CCA207BB3370058715E /* crypto_auth.h */ = {isa = PBXFileReference; fileEncoding = 4; lastKnownFileType = sourcecode.c.h; path = crypto_auth.h; sourceTree = "<group>"; };
		87AE8CCB207BB3370058715E /* utils.h */ = {isa = PBXFileReference; fileEncoding = 4; lastKnownFileType = sourcecode.c.h; path = utils.h; sourceTree = "<group>"; };
		87AE8CCC207BB3370058715E /* crypto_core_hchacha20.h */ = {isa = PBXFileReference; fileEncoding = 4; lastKnownFileType = sourcecode.c.h; path = crypto_core_hchacha20.h; sourceTree = "<group>"; };
		87AE8CCE207BB3370058715E /* crypto_hash_sha512.h */ = {isa = PBXFileReference; fileEncoding = 4; lastKnownFileType = sourcecode.c.h; path = crypto_hash_sha512.h; sourceTree = "<group>"; };
		87AE8CCF207BB3370058715E /* core.h */ = {isa = PBXFileReference; fileEncoding = 4; lastKnownFileType = sourcecode.c.h; path = core.h; sourceTree = "<group>"; };
		87AE8CD0207BB3370058715E /* version.h */ = {isa = PBXFileReference; fileEncoding = 4; lastKnownFileType = sourcecode.c.h; path = version.h; sourceTree = "<group>"; };
		87AE8CD1207BB3370058715E /* export.h */ = {isa = PBXFileReference; fileEncoding = 4; lastKnownFileType = sourcecode.c.h; path = export.h; sourceTree = "<group>"; };
		87AE8CD2207BB3370058715E /* randombytes_salsa20_random.h */ = {isa = PBXFileReference; fileEncoding = 4; lastKnownFileType = sourcecode.c.h; path = randombytes_salsa20_random.h; sourceTree = "<group>"; };
		87AE8CD3207BB3370058715E /* crypto_core_salsa20.h */ = {isa = PBXFileReference; fileEncoding = 4; lastKnownFileType = sourcecode.c.h; path = crypto_core_salsa20.h; sourceTree = "<group>"; };
		87AE8CD4207BB3370058715E /* crypto_shorthash_siphash24.h */ = {isa = PBXFileReference; fileEncoding = 4; lastKnownFileType = sourcecode.c.h; path = crypto_shorthash_siphash24.h; sourceTree = "<group>"; };
		87AE8CD5207BB3370058715E /* randombytes.h */ = {isa = PBXFileReference; fileEncoding = 4; lastKnownFileType = sourcecode.c.h; path = randombytes.h; sourceTree = "<group>"; };
		87AE8CD7207BB3370058715E /* crypto_hash_sha256.h */ = {isa = PBXFileReference; fileEncoding = 4; lastKnownFileType = sourcecode.c.h; path = crypto_hash_sha256.h; sourceTree = "<group>"; };
		87AE8CD8207BB3370058715E /* crypto_stream.h */ = {isa = PBXFileReference; fileEncoding = 4; lastKnownFileType = sourcecode.c.h; path = crypto_stream.h; sourceTree = "<group>"; };
		87AE8CDA207BB3370058715E /* crypto_auth_hmacsha512.h */ = {isa = PBXFileReference; fileEncoding = 4; lastKnownFileType = sourcecode.c.h; path = crypto_auth_hmacsha512.h; sourceTree = "<group>"; };
		87AE8CDB207BB3370058715E /* crypto_aead_xchacha20poly1305.h */ = {isa = PBXFileReference; fileEncoding = 4; lastKnownFileType = sourcecode.c.h; path = crypto_aead_xchacha20poly1305.h; sourceTree = "<group>"; };
		87AE8CDC207BB3370058715E /* crypto_stream_salsa20.h */ = {isa = PBXFileReference; fileEncoding = 4; lastKnownFileType = sourcecode.c.h; path = crypto_stream_salsa20.h; sourceTree = "<group>"; };
		87AE8CDD207BB3370058715E /* crypto_onetimeauth_poly1305.h */ = {isa = PBXFileReference; fileEncoding = 4; lastKnownFileType = sourcecode.c.h; path = crypto_onetimeauth_poly1305.h; sourceTree = "<group>"; };
		87AE8CDE207BB3370058715E /* crypto_kx.h */ = {isa = PBXFileReference; fileEncoding = 4; lastKnownFileType = sourcecode.c.h; path = crypto_kx.h; sourceTree = "<group>"; };
		87AE8CDF207BB3370058715E /* crypto_hash.h */ = {isa = PBXFileReference; fileEncoding = 4; lastKnownFileType = sourcecode.c.h; path = crypto_hash.h; sourceTree = "<group>"; };
		87AE8CE0207BB3370058715E /* crypto_sign.h */ = {isa = PBXFileReference; fileEncoding = 4; lastKnownFileType = sourcecode.c.h; path = crypto_sign.h; sourceTree = "<group>"; };
		87AE8CE1207BB3370058715E /* crypto_kdf.h */ = {isa = PBXFileReference; fileEncoding = 4; lastKnownFileType = sourcecode.c.h; path = crypto_kdf.h; sourceTree = "<group>"; };
		87AE8CE2207BB3370058715E /* crypto_auth_hmacsha256.h */ = {isa = PBXFileReference; fileEncoding = 4; lastKnownFileType = sourcecode.c.h; path = crypto_auth_hmacsha256.h; sourceTree = "<group>"; };
		87AE8CE3207BB3370058715E /* crypto_box.h */ = {isa = PBXFileReference; fileEncoding = 4; lastKnownFileType = sourcecode.c.h; path = crypto_box.h; sourceTree = "<group>"; };
		87AE8CE4207BB3370058715E /* crypto_verify_32.h */ = {isa = PBXFileReference; fileEncoding = 4; lastKnownFileType = sourcecode.c.h; path = crypto_verify_32.h; sourceTree = "<group>"; };
		87AE8CE5207BB3370058715E /* crypto_stream_xchacha20.h */ = {isa = PBXFileReference; fileEncoding = 4; lastKnownFileType = sourcecode.c.h; path = crypto_stream_xchacha20.h; sourceTree = "<group>"; };
		87AE8CE6207BB3370058715E /* crypto_core_salsa208.h */ = {isa = PBXFileReference; fileEncoding = 4; lastKnownFileType = sourcecode.c.h; path = crypto_core_salsa208.h; sourceTree = "<group>"; };
		87AE8CE7207BB3370058715E /* crypto_auth_hmacsha512256.h */ = {isa = PBXFileReference; fileEncoding = 4; lastKnownFileType = sourcecode.c.h; path = crypto_auth_hmacsha512256.h; sourceTree = "<group>"; };
		87AE8CE8207BB3370058715E /* crypto_aead_chacha20poly1305.h */ = {isa = PBXFileReference; fileEncoding = 4; lastKnownFileType = sourcecode.c.h; path = crypto_aead_chacha20poly1305.h; sourceTree = "<group>"; };
		87AE8CE9207BB3370058715E /* randombytes_sysrandom.h */ = {isa = PBXFileReference; fileEncoding = 4; lastKnownFileType = sourcecode.c.h; path = randombytes_sysrandom.h; sourceTree = "<group>"; };
		87AE8CEA207BB3370058715E /* runtime.h */ = {isa = PBXFileReference; fileEncoding = 4; lastKnownFileType = sourcecode.c.h; path = runtime.h; sourceTree = "<group>"; };
		87AE8CEB207BB3370058715E /* crypto_stream_salsa208.h */ = {isa = PBXFileReference; fileEncoding = 4; lastKnownFileType = sourcecode.c.h; path = crypto_stream_salsa208.h; sourceTree = "<group>"; };
		87AE8CED207BB3370058715E /* crypto_aead_aes256gcm.h */ = {isa = PBXFileReference; fileEncoding = 4; lastKnownFileType = sourcecode.c.h; path = crypto_aead_aes256gcm.h; sourceTree = "<group>"; };
		87AE8CEE207BB3370058715E /* crypto_core_salsa2012.h */ = {isa = PBXFileReference; fileEncoding = 4; lastKnownFileType = sourcecode.c.h; path = crypto_core_salsa2012.h; sourceTree = "<group>"; };
		87AE8CEF207BB3370058715E /* crypto_secretbox_xchacha20poly1305.h */ = {isa = PBXFileReference; fileEncoding = 4; lastKnownFileType = sourcecode.c.h; path = crypto_secretbox_xchacha20poly1305.h; sourceTree = "<group>"; };
		87AE8CF0207BB3370058715E /* crypto_scalarmult.h */ = {isa = PBXFileReference; fileEncoding = 4; lastKnownFileType = sourcecode.c.h; path = crypto_scalarmult.h; sourceTree = "<group>"; };
		87AE8CF1207BB3370058715E /* crypto_pwhash.h */ = {isa = PBXFileReference; fileEncoding = 4; lastKnownFileType = sourcecode.c.h; path = crypto_pwhash.h; sourceTree = "<group>"; };
		87AE8CF3207BB3370058715E /* crypto_verify_16.h */ = {isa = PBXFileReference; fileEncoding = 4; lastKnownFileType = sourcecode.c.h; path = crypto_verify_16.h; sourceTree = "<group>"; };
		87AE8CF4207BB3370058715E /* crypto_stream_chacha20.h */ = {isa = PBXFileReference; fileEncoding = 4; lastKnownFileType = sourcecode.c.h; path = crypto_stream_chacha20.h; sourceTree = "<group>"; };
		87AE8CF5207BB3370058715E /* crypto_stream_xsalsa20.h */ = {isa = PBXFileReference; fileEncoding = 4; lastKnownFileType = sourcecode.c.h; path = crypto_stream_xsalsa20.h; sourceTree = "<group>"; };
		87AE8CF6207BB3370058715E /* crypto_core_hsalsa20.h */ = {isa = PBXFileReference; fileEncoding = 4; lastKnownFileType = sourcecode.c.h; path = crypto_core_hsalsa20.h; sourceTree = "<group>"; };
		87AE8CF7207BB3370058715E /* crypto_kdf_blake2b.h */ = {isa = PBXFileReference; fileEncoding = 4; lastKnownFileType = sourcecode.c.h; path = crypto_kdf_blake2b.h; sourceTree = "<group>"; };
		87AE8CF8207BB3370058715E /* crypto_scalarmult_curve25519.h */ = {isa = PBXFileReference; fileEncoding = 4; lastKnownFileType = sourcecode.c.h; path = crypto_scalarmult_curve25519.h; sourceTree = "<group>"; };
		87AE8CF9207BB3370058715E /* crypto_shorthash.h */ = {isa = PBXFileReference; fileEncoding = 4; lastKnownFileType = sourcecode.c.h; path = crypto_shorthash.h; sourceTree = "<group>"; };
		87AE8CFA207BB3370058715E /* crypto_pwhash_argon2id.h */ = {isa = PBXFileReference; fileEncoding = 4; lastKnownFileType = sourcecode.c.h; path = crypto_pwhash_argon2id.h; sourceTree = "<group>"; };
		87AE8CFB207BB3370058715E /* crypto_secretstream_xchacha20poly1305.h */ = {isa = PBXFileReference; fileEncoding = 4; lastKnownFileType = sourcecode.c.h; path = crypto_secretstream_xchacha20poly1305.h; sourceTree = "<group>"; };
		87AE8CFC207BB3370058715E /* crypto_pwhash_scryptsalsa208sha256.h */ = {isa = PBXFileReference; fileEncoding = 4; lastKnownFileType = sourcecode.c.h; path = crypto_pwhash_scryptsalsa208sha256.h; sourceTree = "<group>"; };
		87AE8CFD207BB3370058715E /* crypto_stream_aes128ctr.h */ = {isa = PBXFileReference; fileEncoding = 4; lastKnownFileType = sourcecode.c.h; path = crypto_stream_aes128ctr.h; sourceTree = "<group>"; };
		87AE8CFE207BB3370058715E /* crypto_sign_ed25519.h */ = {isa = PBXFileReference; fileEncoding = 4; lastKnownFileType = sourcecode.c.h; path = crypto_sign_ed25519.h; sourceTree = "<group>"; };
		87AE8CFF207BB3370058715E /* crypto_onetimeauth.h */ = {isa = PBXFileReference; fileEncoding = 4; lastKnownFileType = sourcecode.c.h; path = crypto_onetimeauth.h; sourceTree = "<group>"; };
		87AE8D01207BB3370058715E /* crypto_verify_64.h */ = {isa = PBXFileReference; fileEncoding = 4; lastKnownFileType = sourcecode.c.h; path = crypto_verify_64.h; sourceTree = "<group>"; };
		87AE8D02207BB3370058715E /* crypto_box_curve25519xchacha20poly1305.h */ = {isa = PBXFileReference; fileEncoding = 4; lastKnownFileType = sourcecode.c.h; path = crypto_box_curve25519xchacha20poly1305.h; sourceTree = "<group>"; };
		87AE8D03207BB3370058715E /* crypto_pwhash_argon2i.h */ = {isa = PBXFileReference; fileEncoding = 4; lastKnownFileType = sourcecode.c.h; path = crypto_pwhash_argon2i.h; sourceTree = "<group>"; };
		87AE8D04207BB3370058715E /* crypto_generichash.h */ = {isa = PBXFileReference; fileEncoding = 4; lastKnownFileType = sourcecode.c.h; path = crypto_generichash.h; sourceTree = "<group>"; };
		87AE8D05207BB3370058715E /* crypto_secretbox_xsalsa20poly1305.h */ = {isa = PBXFileReference; fileEncoding = 4; lastKnownFileType = sourcecode.c.h; path = crypto_secretbox_xsalsa20poly1305.h; sourceTree = "<group>"; };
		87AE8D06207BB3370058715E /* crypto_secretbox.h */ = {isa = PBXFileReference; fileEncoding = 4; lastKnownFileType = sourcecode.c.h; path = crypto_secretbox.h; sourceTree = "<group>"; };
		87AE8D07207BB3370058715E /* crypto_box_curve25519xsalsa20poly1305.h */ = {isa = PBXFileReference; fileEncoding = 4; lastKnownFileType = sourcecode.c.h; path = crypto_box_curve25519xsalsa20poly1305.h; sourceTree = "<group>"; };
		87AE8D08207BB3370058715E /* crypto_generichash_blake2b.h */ = {isa = PBXFileReference; fileEncoding = 4; lastKnownFileType = sourcecode.c.h; path = crypto_generichash_blake2b.h; sourceTree = "<group>"; };
		87AE8D09207BB3370058715E /* crypto_sign_edwards25519sha512batch.h */ = {isa = PBXFileReference; fileEncoding = 4; lastKnownFileType = sourcecode.c.h; path = crypto_sign_edwards25519sha512batch.h; sourceTree = "<group>"; };
		BA7EF9691B7109B600204A8E /* WireCryptoboxTests.xctest */ = {isa = PBXFileReference; explicitFileType = wrapper.cfbundle; includeInIndex = 0; path = WireCryptoboxTests.xctest; sourceTree = BUILT_PRODUCTS_DIR; };
		BA7EF96F1B7109B600204A8E /* Info.plist */ = {isa = PBXFileReference; lastKnownFileType = text.plist.xml; path = Info.plist; sourceTree = "<group>"; };
		F10C8E231E9296BA00020408 /* WireSystem.framework */ = {isa = PBXFileReference; lastKnownFileType = wrapper.framework; name = WireSystem.framework; path = Carthage/Build/iOS/WireSystem.framework; sourceTree = "<group>"; };
		F50303291B8CFA2C0053E406 /* libcryptobox.a */ = {isa = PBXFileReference; lastKnownFileType = archive.ar; path = libcryptobox.a; sourceTree = "<group>"; };
		F503032A1B8CFA2C0053E406 /* libsodium.a */ = {isa = PBXFileReference; lastKnownFileType = archive.ar; path = libsodium.a; sourceTree = "<group>"; };
/* End PBXFileReference section */

/* Begin PBXFrameworksBuildPhase section */
		0928E2301BA0777A0057232E /* Frameworks */ = {
			isa = PBXFrameworksBuildPhase;
			buildActionMask = 2147483647;
			files = (
				F10C8E241E9296BA00020408 /* WireSystem.framework in Frameworks */,
				0928E2601BA0785F0057232E /* libcryptobox.a in Frameworks */,
				0928E2611BA0785F0057232E /* libsodium.a in Frameworks */,
			);
			runOnlyForDeploymentPostprocessing = 0;
		};
		5471A6521D24215B0092A9A9 /* Frameworks */ = {
			isa = PBXFrameworksBuildPhase;
			buildActionMask = 2147483647;
			files = (
				5471A66E1D24221A0092A9A9 /* WireCryptobox.framework in Frameworks */,
			);
			runOnlyForDeploymentPostprocessing = 0;
		};
		BA7EF9661B7109B600204A8E /* Frameworks */ = {
			isa = PBXFrameworksBuildPhase;
			buildActionMask = 2147483647;
			files = (
				09E393C31BAC2E5600F3EA1B /* WireCryptobox.framework in Frameworks */,
				F503032C1B8CFA2C0053E406 /* libsodium.a in Frameworks */,
				F503032B1B8CFA2C0053E406 /* libcryptobox.a in Frameworks */,
			);
			runOnlyForDeploymentPostprocessing = 0;
		};
/* End PBXFrameworksBuildPhase section */

/* Begin PBXGroup section */
		0928E35A1BA090620057232E /* Resources */ = {
			isa = PBXGroup;
			children = (
				0928E35B1BA090620057232E /* Configurations */,
			);
			path = Resources;
			sourceTree = "<group>";
		};
		0928E35B1BA090620057232E /* Configurations */ = {
			isa = PBXGroup;
			children = (
				54B5E1DE1F0A482B001F43A6 /* zmc-config */,
				0928E3751BA17E300057232E /* WireCryptobox.xcconfig */,
				549BEA011F0A9822004E34CE /* version.xcconfig */,
			);
			path = Configurations;
			sourceTree = "<group>";
		};
		0928E36F1BA090A00057232E /* Supporting Files */ = {
			isa = PBXGroup;
			children = (
				0928E36E1BA0909D0057232E /* Info.plist */,
			);
			name = "Supporting Files";
			sourceTree = "<group>";
		};
		16460B79206D41320096B616 /* Sodium */ = {
			isa = PBXGroup;
			children = (
				16460B7A206D41430096B616 /* module.modulemap */,
			);
			path = Sodium;
			sourceTree = "<group>";
		};
		5471A6561D24215B0092A9A9 /* test-host */ = {
			isa = PBXGroup;
			children = (
				5471A65A1D24215B0092A9A9 /* AppDelegate.h */,
				5471A65B1D24215B0092A9A9 /* AppDelegate.m */,
				5471A65D1D24215B0092A9A9 /* ViewController.h */,
				5471A65E1D24215B0092A9A9 /* ViewController.m */,
				5471A6601D24215B0092A9A9 /* Main.storyboard */,
				5471A6631D24215B0092A9A9 /* Assets.xcassets */,
				5471A6651D24215B0092A9A9 /* LaunchScreen.storyboard */,
				5471A6681D24215B0092A9A9 /* Info.plist */,
				5471A6571D24215B0092A9A9 /* Supporting Files */,
			);
			path = "test-host";
			sourceTree = "<group>";
		};
		5471A6571D24215B0092A9A9 /* Supporting Files */ = {
			isa = PBXGroup;
			children = (
				5471A6581D24215B0092A9A9 /* main.m */,
			);
			name = "Supporting Files";
			sourceTree = "<group>";
		};
		54B5E1DE1F0A482B001F43A6 /* zmc-config */ = {
			isa = PBXGroup;
			children = (
				54B5E1E01F0A482B001F43A6 /* project-common.xcconfig */,
				54B5E1E11F0A482B001F43A6 /* project-debug.xcconfig */,
				54B5E1E21F0A482B001F43A6 /* project.xcconfig */,
				54B5E1E31F0A482B001F43A6 /* simulator.xcconfig */,
				54B5E1E41F0A482B001F43A6 /* test-host-ios.xcconfig */,
				54B5E1E51F0A482B001F43A6 /* test-target.xcconfig */,
				54B5E1E61F0A482B001F43A6 /* warnings-debug.xcconfig */,
				54B5E1E71F0A482B001F43A6 /* warnings.xcconfig */,
			);
			path = "zmc-config";
			sourceTree = "<group>";
		};
		87AE8CC8207BB3370058715E /* sodium */ = {
			isa = PBXGroup;
			children = (
				87AE8CC9207BB3370058715E /* crypto_stream_salsa2012.h */,
				87AE8CCA207BB3370058715E /* crypto_auth.h */,
				87AE8CCB207BB3370058715E /* utils.h */,
				87AE8CCC207BB3370058715E /* crypto_core_hchacha20.h */,
				87AE8CCE207BB3370058715E /* crypto_hash_sha512.h */,
				87AE8CCF207BB3370058715E /* core.h */,
				87AE8CD0207BB3370058715E /* version.h */,
				87AE8CD1207BB3370058715E /* export.h */,
				87AE8CD2207BB3370058715E /* randombytes_salsa20_random.h */,
				87AE8CD3207BB3370058715E /* crypto_core_salsa20.h */,
				87AE8CD4207BB3370058715E /* crypto_shorthash_siphash24.h */,
				87AE8CD5207BB3370058715E /* randombytes.h */,
				87AE8CD7207BB3370058715E /* crypto_hash_sha256.h */,
				87AE8CD8207BB3370058715E /* crypto_stream.h */,
				87AE8CDA207BB3370058715E /* crypto_auth_hmacsha512.h */,
				87AE8CDB207BB3370058715E /* crypto_aead_xchacha20poly1305.h */,
				87AE8CDC207BB3370058715E /* crypto_stream_salsa20.h */,
				87AE8CDD207BB3370058715E /* crypto_onetimeauth_poly1305.h */,
				87AE8CDE207BB3370058715E /* crypto_kx.h */,
				87AE8CDF207BB3370058715E /* crypto_hash.h */,
				87AE8CE0207BB3370058715E /* crypto_sign.h */,
				87AE8CE1207BB3370058715E /* crypto_kdf.h */,
				87AE8CE2207BB3370058715E /* crypto_auth_hmacsha256.h */,
				87AE8CE3207BB3370058715E /* crypto_box.h */,
				87AE8CE4207BB3370058715E /* crypto_verify_32.h */,
				87AE8CE5207BB3370058715E /* crypto_stream_xchacha20.h */,
				87AE8CE6207BB3370058715E /* crypto_core_salsa208.h */,
				87AE8CE7207BB3370058715E /* crypto_auth_hmacsha512256.h */,
				87AE8CE8207BB3370058715E /* crypto_aead_chacha20poly1305.h */,
				87AE8CE9207BB3370058715E /* randombytes_sysrandom.h */,
				87AE8CEA207BB3370058715E /* runtime.h */,
				87AE8CEB207BB3370058715E /* crypto_stream_salsa208.h */,
				87AE8CED207BB3370058715E /* crypto_aead_aes256gcm.h */,
				87AE8CEE207BB3370058715E /* crypto_core_salsa2012.h */,
				87AE8CEF207BB3370058715E /* crypto_secretbox_xchacha20poly1305.h */,
				87AE8CF0207BB3370058715E /* crypto_scalarmult.h */,
				87AE8CF1207BB3370058715E /* crypto_pwhash.h */,
				87AE8CF3207BB3370058715E /* crypto_verify_16.h */,
				87AE8CF4207BB3370058715E /* crypto_stream_chacha20.h */,
				87AE8CF5207BB3370058715E /* crypto_stream_xsalsa20.h */,
				87AE8CF6207BB3370058715E /* crypto_core_hsalsa20.h */,
				87AE8CF7207BB3370058715E /* crypto_kdf_blake2b.h */,
				87AE8CF8207BB3370058715E /* crypto_scalarmult_curve25519.h */,
				87AE8CF9207BB3370058715E /* crypto_shorthash.h */,
				87AE8CFA207BB3370058715E /* crypto_pwhash_argon2id.h */,
				87AE8CFB207BB3370058715E /* crypto_secretstream_xchacha20poly1305.h */,
				87AE8CFC207BB3370058715E /* crypto_pwhash_scryptsalsa208sha256.h */,
				87AE8CFD207BB3370058715E /* crypto_stream_aes128ctr.h */,
				87AE8CFE207BB3370058715E /* crypto_sign_ed25519.h */,
				87AE8CFF207BB3370058715E /* crypto_onetimeauth.h */,
				87AE8D01207BB3370058715E /* crypto_verify_64.h */,
				87AE8D02207BB3370058715E /* crypto_box_curve25519xchacha20poly1305.h */,
				87AE8D03207BB3370058715E /* crypto_pwhash_argon2i.h */,
				87AE8D04207BB3370058715E /* crypto_generichash.h */,
				87AE8D05207BB3370058715E /* crypto_secretbox_xsalsa20poly1305.h */,
				87AE8D06207BB3370058715E /* crypto_secretbox.h */,
				87AE8D07207BB3370058715E /* crypto_box_curve25519xsalsa20poly1305.h */,
				87AE8D08207BB3370058715E /* crypto_generichash_blake2b.h */,
				87AE8D09207BB3370058715E /* crypto_sign_edwards25519sha512batch.h */,
			);
			name = sodium;
			path = build/include/sodium;
			sourceTree = SOURCE_ROOT;
		};
		BA7EF9551B7109B600204A8E = {
			isa = PBXGroup;
			children = (
				BA7EF9601B7109B600204A8E /* WireCryptobox */,
				0928E35A1BA090620057232E /* Resources */,
				BA7EF9781B710B4D00204A8E /* Libraries */,
				BA7EF96D1B7109B600204A8E /* CryptoboxTests */,
				5471A6561D24215B0092A9A9 /* test-host */,
				BA7EF95F1B7109B600204A8E /* Products */,
				F10C8E221E9296BA00020408 /* Frameworks */,
			);
			sourceTree = "<group>";
		};
		BA7EF95F1B7109B600204A8E /* Products */ = {
			isa = PBXGroup;
			children = (
				BA7EF9691B7109B600204A8E /* WireCryptoboxTests.xctest */,
				0928E2341BA0777A0057232E /* WireCryptobox.framework */,
				5471A6551D24215B0092A9A9 /* test-host.app */,
			);
			name = Products;
			sourceTree = "<group>";
		};
		BA7EF9601B7109B600204A8E /* WireCryptobox */ = {
			isa = PBXGroup;
			children = (
<<<<<<< HEAD
				16460B79206D41320096B616 /* Sodium */,
				0928E36C1BA0908F0057232E /* WireCryptobox.h */,
=======
				0928E36C1BA0908F0057232E /* WireCryptobox.h */,
				87AE8CC8207BB3370058715E /* sodium */,
>>>>>>> 7ff9799a
				16460B7E206D456F0096B616 /* cbox.h */,
				54C69DD91D216A6B0060FBEC /* EncryptionContext.swift */,
				5471A6771D242F8C0092A9A9 /* EncryptionSessionsDirectory.swift */,
				54B224801DBE89FD00FDB35E /* EncryptionSession+Debugging.swift */,
				5421C5F81D2C152C00048251 /* NSData+CBox.swift */,
				5471A6731D242D740092A9A9 /* PointerWrapper.swift */,
				54060B7C1DB771B400AEA9BB /* Logs.swift */,
				54EA12231D2A9AA400D2CFD1 /* CryptoBoxError.swift */,
				16460B80206D46CA0096B616 /* ChaCha20Encryption.swift */,
<<<<<<< HEAD
				16460B7B206D42910096B616 /* WireCryptobox.private.modulemap */,
=======
>>>>>>> 7ff9799a
				0928E36F1BA090A00057232E /* Supporting Files */,
			);
			path = WireCryptobox;
			sourceTree = "<group>";
		};
		BA7EF96D1B7109B600204A8E /* CryptoboxTests */ = {
			isa = PBXGroup;
			children = (
				BA7EF96E1B7109B600204A8E /* Supporting Files */,
				54A1573E1D23C00500EB3B4F /* EncryptionContextTests.swift */,
				16460B82206D47460096B616 /* ChaCha20EncryptionTests.swift */,
				54B224821DBE92E200FDB35E /* EncryptionDebugTests.swift */,
				54B949911D253E2E0041CC55 /* EncryptionSessionsDirectoryTests.swift */,
				54B949931D2541350041CC55 /* TestHelper.swift */,
				54A1573D1D23C00500EB3B4F /* CryptoboxTests-Bridging-Header.h */,
			);
			name = CryptoboxTests;
			path = WireCryptoboxTests;
			sourceTree = "<group>";
		};
		BA7EF96E1B7109B600204A8E /* Supporting Files */ = {
			isa = PBXGroup;
			children = (
				BA7EF96F1B7109B600204A8E /* Info.plist */,
			);
			name = "Supporting Files";
			sourceTree = "<group>";
		};
		BA7EF9781B710B4D00204A8E /* Libraries */ = {
			isa = PBXGroup;
			children = (
				F50303281B8CFA2C0053E406 /* lib */,
			);
			name = Libraries;
			sourceTree = "<group>";
		};
		F10C8E221E9296BA00020408 /* Frameworks */ = {
			isa = PBXGroup;
			children = (
				F10C8E231E9296BA00020408 /* WireSystem.framework */,
			);
			name = Frameworks;
			sourceTree = "<group>";
		};
		F50303281B8CFA2C0053E406 /* lib */ = {
			isa = PBXGroup;
			children = (
				F50303291B8CFA2C0053E406 /* libcryptobox.a */,
				F503032A1B8CFA2C0053E406 /* libsodium.a */,
			);
			name = lib;
			path = build/lib;
			sourceTree = "<group>";
		};
/* End PBXGroup section */

/* Begin PBXHeadersBuildPhase section */
		0928E2311BA0777A0057232E /* Headers */ = {
			isa = PBXHeadersBuildPhase;
			buildActionMask = 2147483647;
			files = (
<<<<<<< HEAD
				16460B7F206D456F0096B616 /* cbox.h in Headers */,
=======
				87AE8D0C207BB3380058715E /* utils.h in Headers */,
				87AE8D1E207BB3380058715E /* crypto_onetimeauth_poly1305.h in Headers */,
				87AE8D3C207BB3380058715E /* crypto_secretstream_xchacha20poly1305.h in Headers */,
				87AE8D4A207BB3380058715E /* crypto_sign_edwards25519sha512batch.h in Headers */,
				87AE8D20207BB3380058715E /* crypto_hash.h in Headers */,
				87AE8D1C207BB3380058715E /* crypto_aead_xchacha20poly1305.h in Headers */,
				87AE8D3B207BB3380058715E /* crypto_pwhash_argon2id.h in Headers */,
				16460B7F206D456F0096B616 /* cbox.h in Headers */,
				87AE8D28207BB3380058715E /* crypto_auth_hmacsha512256.h in Headers */,
				87AE8D40207BB3380058715E /* crypto_onetimeauth.h in Headers */,
				87AE8D36207BB3380058715E /* crypto_stream_xsalsa20.h in Headers */,
				87AE8D25207BB3380058715E /* crypto_verify_32.h in Headers */,
				87AE8D39207BB3380058715E /* crypto_scalarmult_curve25519.h in Headers */,
				87AE8D22207BB3380058715E /* crypto_kdf.h in Headers */,
				87AE8D3E207BB3380058715E /* crypto_stream_aes128ctr.h in Headers */,
				87AE8D0D207BB3380058715E /* crypto_core_hchacha20.h in Headers */,
				87AE8D3D207BB3380058715E /* crypto_pwhash_scryptsalsa208sha256.h in Headers */,
				87AE8D1D207BB3380058715E /* crypto_stream_salsa20.h in Headers */,
				87AE8D26207BB3380058715E /* crypto_stream_xchacha20.h in Headers */,
				87AE8D12207BB3380058715E /* export.h in Headers */,
				87AE8D2A207BB3380058715E /* randombytes_sysrandom.h in Headers */,
				87AE8D3A207BB3380058715E /* crypto_shorthash.h in Headers */,
				87AE8D31207BB3380058715E /* crypto_scalarmult.h in Headers */,
				87AE8D10207BB3380058715E /* core.h in Headers */,
				87AE8D37207BB3380058715E /* crypto_core_hsalsa20.h in Headers */,
				87AE8D29207BB3380058715E /* crypto_aead_chacha20poly1305.h in Headers */,
				87AE8D18207BB3380058715E /* crypto_hash_sha256.h in Headers */,
				87AE8D43207BB3380058715E /* crypto_box_curve25519xchacha20poly1305.h in Headers */,
				87AE8D35207BB3380058715E /* crypto_stream_chacha20.h in Headers */,
				87AE8D2F207BB3380058715E /* crypto_core_salsa2012.h in Headers */,
				87AE8D11207BB3380058715E /* version.h in Headers */,
				87AE8D47207BB3380058715E /* crypto_secretbox.h in Headers */,
				87AE8D0F207BB3380058715E /* crypto_hash_sha512.h in Headers */,
				87AE8D38207BB3380058715E /* crypto_kdf_blake2b.h in Headers */,
				87AE8D13207BB3380058715E /* randombytes_salsa20_random.h in Headers */,
>>>>>>> 7ff9799a
				0928E36D1BA0908F0057232E /* WireCryptobox.h in Headers */,
				87AE8D44207BB3380058715E /* crypto_pwhash_argon2i.h in Headers */,
				87AE8D19207BB3380058715E /* crypto_stream.h in Headers */,
				87AE8D16207BB3380058715E /* randombytes.h in Headers */,
				87AE8D48207BB3380058715E /* crypto_box_curve25519xsalsa20poly1305.h in Headers */,
				87AE8D0B207BB3380058715E /* crypto_auth.h in Headers */,
				87AE8D3F207BB3380058715E /* crypto_sign_ed25519.h in Headers */,
				87AE8D2B207BB3380058715E /* runtime.h in Headers */,
				87AE8D27207BB3380058715E /* crypto_core_salsa208.h in Headers */,
				87AE8D32207BB3380058715E /* crypto_pwhash.h in Headers */,
				87AE8D1F207BB3380058715E /* crypto_kx.h in Headers */,
				87AE8D46207BB3380058715E /* crypto_secretbox_xsalsa20poly1305.h in Headers */,
				87AE8D34207BB3380058715E /* crypto_verify_16.h in Headers */,
				87AE8D49207BB3380058715E /* crypto_generichash_blake2b.h in Headers */,
				87AE8D0A207BB3380058715E /* crypto_stream_salsa2012.h in Headers */,
				87AE8D14207BB3380058715E /* crypto_core_salsa20.h in Headers */,
				87AE8D45207BB3380058715E /* crypto_generichash.h in Headers */,
				87AE8D21207BB3380058715E /* crypto_sign.h in Headers */,
				87AE8D2C207BB3380058715E /* crypto_stream_salsa208.h in Headers */,
				87AE8D15207BB3380058715E /* crypto_shorthash_siphash24.h in Headers */,
				87AE8D30207BB3380058715E /* crypto_secretbox_xchacha20poly1305.h in Headers */,
				87AE8D2E207BB3380058715E /* crypto_aead_aes256gcm.h in Headers */,
				87AE8D24207BB3380058715E /* crypto_box.h in Headers */,
				87AE8D1B207BB3380058715E /* crypto_auth_hmacsha512.h in Headers */,
				87AE8D42207BB3380058715E /* crypto_verify_64.h in Headers */,
				87AE8D23207BB3380058715E /* crypto_auth_hmacsha256.h in Headers */,
			);
			runOnlyForDeploymentPostprocessing = 0;
		};
/* End PBXHeadersBuildPhase section */

/* Begin PBXNativeTarget section */
		0928E2331BA0777A0057232E /* WireCryptobox */ = {
			isa = PBXNativeTarget;
			buildConfigurationList = 0928E24B1BA0777A0057232E /* Build configuration list for PBXNativeTarget "WireCryptobox" */;
			buildPhases = (
				5459C4B81C0FB0F600F4963F /* Placeholder Carthage folder */,
				0928E2621BA078750057232E /* Check for dependencies  */,
				0928E22F1BA0777A0057232E /* Sources */,
				0928E2301BA0777A0057232E /* Frameworks */,
				0928E2311BA0777A0057232E /* Headers */,
				0928E2321BA0777A0057232E /* Resources */,
			);
			buildRules = (
			);
			dependencies = (
			);
			name = WireCryptobox;
			productName = "Cryptobox-ios";
			productReference = 0928E2341BA0777A0057232E /* WireCryptobox.framework */;
			productType = "com.apple.product-type.framework";
		};
		5471A6541D24215B0092A9A9 /* test-host */ = {
			isa = PBXNativeTarget;
			buildConfigurationList = 5471A6691D24215B0092A9A9 /* Build configuration list for PBXNativeTarget "test-host" */;
			buildPhases = (
				5471A6511D24215B0092A9A9 /* Sources */,
				5471A6521D24215B0092A9A9 /* Frameworks */,
				5471A6531D24215B0092A9A9 /* Resources */,
				5471A6721D24221B0092A9A9 /* Embed Frameworks */,
				54060B7E1DB7760C00AEA9BB /* CopyFiles */,
			);
			buildRules = (
			);
			dependencies = (
				5471A6711D24221A0092A9A9 /* PBXTargetDependency */,
			);
			name = "test-host";
			productName = "test-host";
			productReference = 5471A6551D24215B0092A9A9 /* test-host.app */;
			productType = "com.apple.product-type.application";
		};
		BA7EF9681B7109B600204A8E /* WireCryptoboxTests */ = {
			isa = PBXNativeTarget;
			buildConfigurationList = BA7EF9751B7109B600204A8E /* Build configuration list for PBXNativeTarget "WireCryptoboxTests" */;
			buildPhases = (
				BA7EF9651B7109B600204A8E /* Sources */,
				BA7EF9661B7109B600204A8E /* Frameworks */,
				BA7EF9671B7109B600204A8E /* Resources */,
			);
			buildRules = (
			);
			dependencies = (
				5471A66D1D24216D0092A9A9 /* PBXTargetDependency */,
			);
			name = WireCryptoboxTests;
			productName = CryptoboxTests;
			productReference = BA7EF9691B7109B600204A8E /* WireCryptoboxTests.xctest */;
			productType = "com.apple.product-type.bundle.unit-test";
		};
/* End PBXNativeTarget section */

/* Begin PBXProject section */
		BA7EF9561B7109B600204A8E /* Project object */ = {
			isa = PBXProject;
			attributes = {
				LastSwiftUpdateCheck = 0730;
				LastUpgradeCheck = 0830;
				ORGANIZATIONNAME = Cryptobox;
				TargetAttributes = {
					0928E2331BA0777A0057232E = {
						CreatedOnToolsVersion = 6.4;
						DevelopmentTeam = W5KEQBF9B5;
						LastSwiftMigration = 0800;
					};
					5471A6541D24215B0092A9A9 = {
						CreatedOnToolsVersion = 7.3.1;
						LastSwiftMigration = 0800;
						ProvisioningStyle = Manual;
					};
					BA7EF9681B7109B600204A8E = {
						CreatedOnToolsVersion = 6.4;
						LastSwiftMigration = 0800;
						TestTargetID = 5471A6541D24215B0092A9A9;
					};
				};
			};
			buildConfigurationList = BA7EF9591B7109B600204A8E /* Build configuration list for PBXProject "WireCryptobox" */;
			compatibilityVersion = "Xcode 3.2";
			developmentRegion = English;
			hasScannedForEncodings = 0;
			knownRegions = (
				en,
				Base,
			);
			mainGroup = BA7EF9551B7109B600204A8E;
			productRefGroup = BA7EF95F1B7109B600204A8E /* Products */;
			projectDirPath = "";
			projectRoot = "";
			targets = (
				0928E2331BA0777A0057232E /* WireCryptobox */,
				BA7EF9681B7109B600204A8E /* WireCryptoboxTests */,
				5471A6541D24215B0092A9A9 /* test-host */,
			);
		};
/* End PBXProject section */

/* Begin PBXResourcesBuildPhase section */
		0928E2321BA0777A0057232E /* Resources */ = {
			isa = PBXResourcesBuildPhase;
			buildActionMask = 2147483647;
			files = (
			);
			runOnlyForDeploymentPostprocessing = 0;
		};
		5471A6531D24215B0092A9A9 /* Resources */ = {
			isa = PBXResourcesBuildPhase;
			buildActionMask = 2147483647;
			files = (
				5471A6671D24215B0092A9A9 /* LaunchScreen.storyboard in Resources */,
				5471A6641D24215B0092A9A9 /* Assets.xcassets in Resources */,
				5471A6621D24215B0092A9A9 /* Main.storyboard in Resources */,
			);
			runOnlyForDeploymentPostprocessing = 0;
		};
		BA7EF9671B7109B600204A8E /* Resources */ = {
			isa = PBXResourcesBuildPhase;
			buildActionMask = 2147483647;
			files = (
			);
			runOnlyForDeploymentPostprocessing = 0;
		};
/* End PBXResourcesBuildPhase section */

/* Begin PBXShellScriptBuildPhase section */
		0928E2621BA078750057232E /* Check for dependencies  */ = {
			isa = PBXShellScriptBuildPhase;
			buildActionMask = 2147483647;
			files = (
			);
			inputPaths = (
			);
			name = "Check for dependencies ";
			outputPaths = (
			);
			runOnlyForDeploymentPostprocessing = 0;
			shellPath = /bin/sh;
			shellScript = "DIRECTORY=\"${PROJECT_DIR}/../build\"\nexport PATH=$PATH:/usr/local/bin\nhash curl || exit 1 # if this fires, you don't have wget installed!\nmake cryptobox-\"${CRYPTOBOX_VERSION}\"\ncp build/include/cbox.h WireCryptobox/cbox.h";
		};
		5459C4B81C0FB0F600F4963F /* Placeholder Carthage folder */ = {
			isa = PBXShellScriptBuildPhase;
			buildActionMask = 2147483647;
			files = (
			);
			inputPaths = (
			);
			name = "Placeholder Carthage folder";
			outputPaths = (
			);
			runOnlyForDeploymentPostprocessing = 0;
			shellPath = /bin/sh;
			shellScript = "mkdir -p Carthage/Build/iOS";
		};
/* End PBXShellScriptBuildPhase section */

/* Begin PBXSourcesBuildPhase section */
		0928E22F1BA0777A0057232E /* Sources */ = {
			isa = PBXSourcesBuildPhase;
			buildActionMask = 2147483647;
			files = (
				16460B81206D46CA0096B616 /* ChaCha20Encryption.swift in Sources */,
				5421C5F91D2C152C00048251 /* NSData+CBox.swift in Sources */,
				54EA12241D2A9AA400D2CFD1 /* CryptoBoxError.swift in Sources */,
				5471A6741D242D740092A9A9 /* PointerWrapper.swift in Sources */,
				54B224811DBE89FD00FDB35E /* EncryptionSession+Debugging.swift in Sources */,
				54C69DDA1D216A6B0060FBEC /* EncryptionContext.swift in Sources */,
				54060B7D1DB771B400AEA9BB /* Logs.swift in Sources */,
				5471A6781D242F8C0092A9A9 /* EncryptionSessionsDirectory.swift in Sources */,
			);
			runOnlyForDeploymentPostprocessing = 0;
		};
		5471A6511D24215B0092A9A9 /* Sources */ = {
			isa = PBXSourcesBuildPhase;
			buildActionMask = 2147483647;
			files = (
				5471A65F1D24215B0092A9A9 /* ViewController.m in Sources */,
				5471A65C1D24215B0092A9A9 /* AppDelegate.m in Sources */,
				5471A6591D24215B0092A9A9 /* main.m in Sources */,
			);
			runOnlyForDeploymentPostprocessing = 0;
		};
		BA7EF9651B7109B600204A8E /* Sources */ = {
			isa = PBXSourcesBuildPhase;
			buildActionMask = 2147483647;
			files = (
				54B949921D253E2E0041CC55 /* EncryptionSessionsDirectoryTests.swift in Sources */,
				54A1573F1D23C00500EB3B4F /* EncryptionContextTests.swift in Sources */,
				54B949941D2541350041CC55 /* TestHelper.swift in Sources */,
				16460B83206D47460096B616 /* ChaCha20EncryptionTests.swift in Sources */,
				54B224831DBE92E200FDB35E /* EncryptionDebugTests.swift in Sources */,
			);
			runOnlyForDeploymentPostprocessing = 0;
		};
/* End PBXSourcesBuildPhase section */

/* Begin PBXTargetDependency section */
		5471A66D1D24216D0092A9A9 /* PBXTargetDependency */ = {
			isa = PBXTargetDependency;
			target = 5471A6541D24215B0092A9A9 /* test-host */;
			targetProxy = 5471A66C1D24216D0092A9A9 /* PBXContainerItemProxy */;
		};
		5471A6711D24221A0092A9A9 /* PBXTargetDependency */ = {
			isa = PBXTargetDependency;
			target = 0928E2331BA0777A0057232E /* WireCryptobox */;
			targetProxy = 5471A6701D24221A0092A9A9 /* PBXContainerItemProxy */;
		};
/* End PBXTargetDependency section */

/* Begin PBXVariantGroup section */
		5471A6601D24215B0092A9A9 /* Main.storyboard */ = {
			isa = PBXVariantGroup;
			children = (
				5471A6611D24215B0092A9A9 /* Base */,
			);
			name = Main.storyboard;
			sourceTree = "<group>";
		};
		5471A6651D24215B0092A9A9 /* LaunchScreen.storyboard */ = {
			isa = PBXVariantGroup;
			children = (
				5471A6661D24215B0092A9A9 /* Base */,
			);
			name = LaunchScreen.storyboard;
			sourceTree = "<group>";
		};
/* End PBXVariantGroup section */

/* Begin XCBuildConfiguration section */
		0928E2471BA0777A0057232E /* Debug */ = {
			isa = XCBuildConfiguration;
			baseConfigurationReference = 0928E3751BA17E300057232E /* WireCryptobox.xcconfig */;
			buildSettings = {
				APPLICATION_EXTENSION_API_ONLY = YES;
				CLANG_ALLOW_NON_MODULAR_INCLUDES_IN_FRAMEWORK_MODULES = YES;
				CLANG_ENABLE_MODULES = YES;
				CODE_SIGN_IDENTITY = "iPhone Developer";
				"CODE_SIGN_IDENTITY[sdk=iphoneos*]" = "";
				CURRENT_PROJECT_VERSION = 7;
				DEFINES_MODULE = YES;
				ENABLE_BITCODE = NO;
				INFOPLIST_FILE = WireCryptobox/Info.plist;
				LD_RUNPATH_SEARCH_PATHS = "$(inherited) @executable_path/Frameworks @loader_path/Frameworks";
				PRODUCT_BUNDLE_IDENTIFIER = com.wire.cryptobox;
				PRODUCT_NAME = WireCryptobox;
				SWIFT_OPTIMIZATION_LEVEL = "-Onone";
				SWIFT_VERSION = 3.0;
				VERSION_INFO_PREFIX = "";
			};
			name = Debug;
		};
		0928E2481BA0777A0057232E /* Release */ = {
			isa = XCBuildConfiguration;
			baseConfigurationReference = 0928E3751BA17E300057232E /* WireCryptobox.xcconfig */;
			buildSettings = {
				APPLICATION_EXTENSION_API_ONLY = YES;
				CLANG_ALLOW_NON_MODULAR_INCLUDES_IN_FRAMEWORK_MODULES = YES;
				CLANG_ENABLE_MODULES = YES;
				CODE_SIGN_IDENTITY = "iPhone Developer";
				"CODE_SIGN_IDENTITY[sdk=iphoneos*]" = "";
				CURRENT_PROJECT_VERSION = 7;
				DEFINES_MODULE = YES;
				ENABLE_BITCODE = NO;
				INFOPLIST_FILE = WireCryptobox/Info.plist;
				LD_RUNPATH_SEARCH_PATHS = "$(inherited) @executable_path/Frameworks @loader_path/Frameworks";
				PRODUCT_BUNDLE_IDENTIFIER = com.wire.cryptobox;
				PRODUCT_NAME = WireCryptobox;
				SWIFT_VERSION = 3.0;
				VERSION_INFO_PREFIX = "";
			};
			name = Release;
		};
		5471A66A1D24215B0092A9A9 /* Debug */ = {
			isa = XCBuildConfiguration;
			baseConfigurationReference = 54B5E1E41F0A482B001F43A6 /* test-host-ios.xcconfig */;
			buildSettings = {
				ALWAYS_EMBED_SWIFT_STANDARD_LIBRARIES = YES;
				ALWAYS_SEARCH_USER_PATHS = NO;
				ASSETCATALOG_COMPILER_APPICON_NAME = AppIcon;
				CLANG_ANALYZER_NONNULL = YES;
				CLANG_CXX_LANGUAGE_STANDARD = "gnu++0x";
				CLANG_CXX_LIBRARY = "libc++";
				CLANG_ENABLE_MODULES = YES;
				CLANG_ENABLE_OBJC_ARC = YES;
				CLANG_WARN_BOOL_CONVERSION = YES;
				CLANG_WARN_CONSTANT_CONVERSION = YES;
				CLANG_WARN_DIRECT_OBJC_ISA_USAGE = YES_ERROR;
				CLANG_WARN_EMPTY_BODY = YES;
				CLANG_WARN_ENUM_CONVERSION = YES;
				CLANG_WARN_INT_CONVERSION = YES;
				CLANG_WARN_OBJC_ROOT_CLASS = YES_ERROR;
				CLANG_WARN_UNREACHABLE_CODE = YES;
				CLANG_WARN__DUPLICATE_METHOD_MATCH = YES;
				CODE_SIGN_IDENTITY = "iPhone Developer";
				"CODE_SIGN_IDENTITY[sdk=iphoneos*]" = "iPhone Developer";
				COPY_PHASE_STRIP = NO;
				DEBUG_INFORMATION_FORMAT = dwarf;
				DEVELOPMENT_TEAM = "";
				ENABLE_BITCODE = NO;
				ENABLE_STRICT_OBJC_MSGSEND = YES;
				GCC_C_LANGUAGE_STANDARD = gnu99;
				GCC_DYNAMIC_NO_PIC = NO;
				GCC_NO_COMMON_BLOCKS = YES;
				GCC_OPTIMIZATION_LEVEL = 0;
				GCC_PREPROCESSOR_DEFINITIONS = (
					"DEBUG=1",
					"$(inherited)",
				);
				GCC_WARN_64_TO_32_BIT_CONVERSION = YES;
				GCC_WARN_ABOUT_RETURN_TYPE = YES_ERROR;
				GCC_WARN_UNDECLARED_SELECTOR = YES;
				GCC_WARN_UNINITIALIZED_AUTOS = YES_AGGRESSIVE;
				GCC_WARN_UNUSED_FUNCTION = YES;
				GCC_WARN_UNUSED_VARIABLE = YES;
				INFOPLIST_FILE = "test-host/Info.plist";
				IPHONEOS_DEPLOYMENT_TARGET = 8.0;
				LD_RUNPATH_SEARCH_PATHS = "$(inherited) @executable_path/Frameworks";
				PRODUCT_BUNDLE_IDENTIFIER = "com.marco83.test-host";
				PRODUCT_NAME = "$(TARGET_NAME)";
				PROVISIONING_PROFILE = "";
				PROVISIONING_PROFILE_SPECIFIER = "";
				SDKROOT = iphoneos;
				SWIFT_VERSION = 3.0;
				TARGETED_DEVICE_FAMILY = "1,2";
			};
			name = Debug;
		};
		5471A66B1D24215B0092A9A9 /* Release */ = {
			isa = XCBuildConfiguration;
			baseConfigurationReference = 54B5E1E41F0A482B001F43A6 /* test-host-ios.xcconfig */;
			buildSettings = {
				ALWAYS_EMBED_SWIFT_STANDARD_LIBRARIES = YES;
				ALWAYS_SEARCH_USER_PATHS = NO;
				ASSETCATALOG_COMPILER_APPICON_NAME = AppIcon;
				CLANG_ANALYZER_NONNULL = YES;
				CLANG_CXX_LANGUAGE_STANDARD = "gnu++0x";
				CLANG_CXX_LIBRARY = "libc++";
				CLANG_ENABLE_MODULES = YES;
				CLANG_ENABLE_OBJC_ARC = YES;
				CLANG_WARN_BOOL_CONVERSION = YES;
				CLANG_WARN_CONSTANT_CONVERSION = YES;
				CLANG_WARN_DIRECT_OBJC_ISA_USAGE = YES_ERROR;
				CLANG_WARN_EMPTY_BODY = YES;
				CLANG_WARN_ENUM_CONVERSION = YES;
				CLANG_WARN_INT_CONVERSION = YES;
				CLANG_WARN_OBJC_ROOT_CLASS = YES_ERROR;
				CLANG_WARN_UNREACHABLE_CODE = YES;
				CLANG_WARN__DUPLICATE_METHOD_MATCH = YES;
				CODE_SIGN_IDENTITY = "iPhone Developer";
				"CODE_SIGN_IDENTITY[sdk=iphoneos*]" = "iPhone Developer";
				COPY_PHASE_STRIP = NO;
				DEBUG_INFORMATION_FORMAT = "dwarf-with-dsym";
				DEVELOPMENT_TEAM = "";
				ENABLE_BITCODE = NO;
				ENABLE_NS_ASSERTIONS = NO;
				ENABLE_STRICT_OBJC_MSGSEND = YES;
				GCC_C_LANGUAGE_STANDARD = gnu99;
				GCC_NO_COMMON_BLOCKS = YES;
				GCC_WARN_64_TO_32_BIT_CONVERSION = YES;
				GCC_WARN_ABOUT_RETURN_TYPE = YES_ERROR;
				GCC_WARN_UNDECLARED_SELECTOR = YES;
				GCC_WARN_UNINITIALIZED_AUTOS = YES_AGGRESSIVE;
				GCC_WARN_UNUSED_FUNCTION = YES;
				GCC_WARN_UNUSED_VARIABLE = YES;
				INFOPLIST_FILE = "test-host/Info.plist";
				IPHONEOS_DEPLOYMENT_TARGET = 8.0;
				LD_RUNPATH_SEARCH_PATHS = "$(inherited) @executable_path/Frameworks";
				PRODUCT_BUNDLE_IDENTIFIER = "com.marco83.test-host";
				PRODUCT_NAME = "$(TARGET_NAME)";
				PROVISIONING_PROFILE = "";
				PROVISIONING_PROFILE_SPECIFIER = "";
				SDKROOT = iphoneos;
				SWIFT_VERSION = 3.0;
				TARGETED_DEVICE_FAMILY = "1,2";
				VALIDATE_PRODUCT = YES;
			};
			name = Release;
		};
		BA7EF9701B7109B600204A8E /* Debug */ = {
			isa = XCBuildConfiguration;
			baseConfigurationReference = 54B5E1E11F0A482B001F43A6 /* project-debug.xcconfig */;
			buildSettings = {
				CLANG_WARN_INFINITE_RECURSION = YES;
				CLANG_WARN_SUSPICIOUS_MOVE = YES;
				CLANG_WARN_UNREACHABLE_CODE = YES;
				ENABLE_STRICT_OBJC_MSGSEND = YES;
				ENABLE_TESTABILITY = YES;
				GCC_NO_COMMON_BLOCKS = YES;
				IPHONEOS_DEPLOYMENT_TARGET = 8.0;
				MTL_ENABLE_DEBUG_INFO = YES;
				ONLY_ACTIVE_ARCH = YES;
			};
			name = Debug;
		};
		BA7EF9711B7109B600204A8E /* Release */ = {
			isa = XCBuildConfiguration;
			baseConfigurationReference = 54B5E1E21F0A482B001F43A6 /* project.xcconfig */;
			buildSettings = {
				CLANG_WARN_INFINITE_RECURSION = YES;
				CLANG_WARN_SUSPICIOUS_MOVE = YES;
				CLANG_WARN_UNREACHABLE_CODE = YES;
				ENABLE_STRICT_OBJC_MSGSEND = YES;
				GCC_NO_COMMON_BLOCKS = YES;
				IPHONEOS_DEPLOYMENT_TARGET = 8.0;
				MTL_ENABLE_DEBUG_INFO = NO;
				SWIFT_OPTIMIZATION_LEVEL = "-Owholemodule";
			};
			name = Release;
		};
		BA7EF9761B7109B600204A8E /* Debug */ = {
			isa = XCBuildConfiguration;
			baseConfigurationReference = 54B5E1E51F0A482B001F43A6 /* test-target.xcconfig */;
			buildSettings = {
				ALWAYS_EMBED_SWIFT_STANDARD_LIBRARIES = YES;
				CLANG_ENABLE_MODULES = YES;
				INFOPLIST_FILE = "$(PRODUCT_NAME)/Info.plist";
				LD_RUNPATH_SEARCH_PATHS = "$(inherited) @executable_path/Frameworks @loader_path/Frameworks";
				LIBRARY_SEARCH_PATHS = (
					"$(inherited)",
					"${SRCROOT}/build/lib",
				);
				PRODUCT_BUNDLE_IDENTIFIER = "com.wire.cryptobox.$(PRODUCT_NAME:rfc1034identifier)";
				PRODUCT_NAME = "$(TARGET_NAME)";
				SWIFT_OBJC_BRIDGING_HEADER = "$(PRODUCT_NAME)/CryptoboxTests-Bridging-Header.h";
				SWIFT_OPTIMIZATION_LEVEL = "-Onone";
				SWIFT_VERSION = 3.0;
				TEST_HOST = "$(BUILT_PRODUCTS_DIR)/test-host.app/test-host";
			};
			name = Debug;
		};
		BA7EF9771B7109B600204A8E /* Release */ = {
			isa = XCBuildConfiguration;
			baseConfigurationReference = 54B5E1E51F0A482B001F43A6 /* test-target.xcconfig */;
			buildSettings = {
				ALWAYS_EMBED_SWIFT_STANDARD_LIBRARIES = YES;
				CLANG_ENABLE_MODULES = YES;
				INFOPLIST_FILE = "$(PRODUCT_NAME)/Info.plist";
				LD_RUNPATH_SEARCH_PATHS = "$(inherited) @executable_path/Frameworks @loader_path/Frameworks";
				LIBRARY_SEARCH_PATHS = (
					"$(inherited)",
					"${SRCROOT}/build/lib",
				);
				PRODUCT_BUNDLE_IDENTIFIER = "com.wire.cryptobox.$(PRODUCT_NAME:rfc1034identifier)";
				PRODUCT_NAME = "$(TARGET_NAME)";
				SWIFT_OBJC_BRIDGING_HEADER = "$(PRODUCT_NAME)/CryptoboxTests-Bridging-Header.h";
				SWIFT_VERSION = 3.0;
				TEST_HOST = "$(BUILT_PRODUCTS_DIR)/test-host.app/test-host";
			};
			name = Release;
		};
/* End XCBuildConfiguration section */

/* Begin XCConfigurationList section */
		0928E24B1BA0777A0057232E /* Build configuration list for PBXNativeTarget "WireCryptobox" */ = {
			isa = XCConfigurationList;
			buildConfigurations = (
				0928E2471BA0777A0057232E /* Debug */,
				0928E2481BA0777A0057232E /* Release */,
			);
			defaultConfigurationIsVisible = 0;
			defaultConfigurationName = Release;
		};
		5471A6691D24215B0092A9A9 /* Build configuration list for PBXNativeTarget "test-host" */ = {
			isa = XCConfigurationList;
			buildConfigurations = (
				5471A66A1D24215B0092A9A9 /* Debug */,
				5471A66B1D24215B0092A9A9 /* Release */,
			);
			defaultConfigurationIsVisible = 0;
			defaultConfigurationName = Release;
		};
		BA7EF9591B7109B600204A8E /* Build configuration list for PBXProject "WireCryptobox" */ = {
			isa = XCConfigurationList;
			buildConfigurations = (
				BA7EF9701B7109B600204A8E /* Debug */,
				BA7EF9711B7109B600204A8E /* Release */,
			);
			defaultConfigurationIsVisible = 0;
			defaultConfigurationName = Release;
		};
		BA7EF9751B7109B600204A8E /* Build configuration list for PBXNativeTarget "WireCryptoboxTests" */ = {
			isa = XCConfigurationList;
			buildConfigurations = (
				BA7EF9761B7109B600204A8E /* Debug */,
				BA7EF9771B7109B600204A8E /* Release */,
			);
			defaultConfigurationIsVisible = 0;
			defaultConfigurationName = Release;
		};
/* End XCConfigurationList section */
	};
	rootObject = BA7EF9561B7109B600204A8E /* Project object */;
}<|MERGE_RESOLUTION|>--- conflicted
+++ resolved
@@ -144,11 +144,6 @@
 		0928E36C1BA0908F0057232E /* WireCryptobox.h */ = {isa = PBXFileReference; fileEncoding = 4; lastKnownFileType = sourcecode.c.h; path = WireCryptobox.h; sourceTree = "<group>"; };
 		0928E36E1BA0909D0057232E /* Info.plist */ = {isa = PBXFileReference; lastKnownFileType = text.plist.xml; path = Info.plist; sourceTree = "<group>"; };
 		0928E3751BA17E300057232E /* WireCryptobox.xcconfig */ = {isa = PBXFileReference; lastKnownFileType = text.xcconfig; path = WireCryptobox.xcconfig; sourceTree = "<group>"; };
-<<<<<<< HEAD
-		16460B7A206D41430096B616 /* module.modulemap */ = {isa = PBXFileReference; lastKnownFileType = "sourcecode.module-map"; path = module.modulemap; sourceTree = "<group>"; };
-		16460B7B206D42910096B616 /* WireCryptobox.private.modulemap */ = {isa = PBXFileReference; lastKnownFileType = "sourcecode.module-map"; path = WireCryptobox.private.modulemap; sourceTree = "<group>"; };
-=======
->>>>>>> 7ff9799a
 		16460B7E206D456F0096B616 /* cbox.h */ = {isa = PBXFileReference; fileEncoding = 4; lastKnownFileType = sourcecode.c.h; path = cbox.h; sourceTree = "<group>"; };
 		16460B80206D46CA0096B616 /* ChaCha20Encryption.swift */ = {isa = PBXFileReference; lastKnownFileType = sourcecode.swift; path = ChaCha20Encryption.swift; sourceTree = "<group>"; };
 		16460B82206D47460096B616 /* ChaCha20EncryptionTests.swift */ = {isa = PBXFileReference; lastKnownFileType = sourcecode.swift; path = ChaCha20EncryptionTests.swift; sourceTree = "<group>"; };
@@ -307,14 +302,6 @@
 			name = "Supporting Files";
 			sourceTree = "<group>";
 		};
-		16460B79206D41320096B616 /* Sodium */ = {
-			isa = PBXGroup;
-			children = (
-				16460B7A206D41430096B616 /* module.modulemap */,
-			);
-			path = Sodium;
-			sourceTree = "<group>";
-		};
 		5471A6561D24215B0092A9A9 /* test-host */ = {
 			isa = PBXGroup;
 			children = (
@@ -447,13 +434,8 @@
 		BA7EF9601B7109B600204A8E /* WireCryptobox */ = {
 			isa = PBXGroup;
 			children = (
-<<<<<<< HEAD
-				16460B79206D41320096B616 /* Sodium */,
-				0928E36C1BA0908F0057232E /* WireCryptobox.h */,
-=======
 				0928E36C1BA0908F0057232E /* WireCryptobox.h */,
 				87AE8CC8207BB3370058715E /* sodium */,
->>>>>>> 7ff9799a
 				16460B7E206D456F0096B616 /* cbox.h */,
 				54C69DD91D216A6B0060FBEC /* EncryptionContext.swift */,
 				5471A6771D242F8C0092A9A9 /* EncryptionSessionsDirectory.swift */,
@@ -463,10 +445,6 @@
 				54060B7C1DB771B400AEA9BB /* Logs.swift */,
 				54EA12231D2A9AA400D2CFD1 /* CryptoBoxError.swift */,
 				16460B80206D46CA0096B616 /* ChaCha20Encryption.swift */,
-<<<<<<< HEAD
-				16460B7B206D42910096B616 /* WireCryptobox.private.modulemap */,
-=======
->>>>>>> 7ff9799a
 				0928E36F1BA090A00057232E /* Supporting Files */,
 			);
 			path = WireCryptobox;
@@ -528,9 +506,6 @@
 			isa = PBXHeadersBuildPhase;
 			buildActionMask = 2147483647;
 			files = (
-<<<<<<< HEAD
-				16460B7F206D456F0096B616 /* cbox.h in Headers */,
-=======
 				87AE8D0C207BB3380058715E /* utils.h in Headers */,
 				87AE8D1E207BB3380058715E /* crypto_onetimeauth_poly1305.h in Headers */,
 				87AE8D3C207BB3380058715E /* crypto_secretstream_xchacha20poly1305.h in Headers */,
@@ -566,7 +541,6 @@
 				87AE8D0F207BB3380058715E /* crypto_hash_sha512.h in Headers */,
 				87AE8D38207BB3380058715E /* crypto_kdf_blake2b.h in Headers */,
 				87AE8D13207BB3380058715E /* randombytes_salsa20_random.h in Headers */,
->>>>>>> 7ff9799a
 				0928E36D1BA0908F0057232E /* WireCryptobox.h in Headers */,
 				87AE8D44207BB3380058715E /* crypto_pwhash_argon2i.h in Headers */,
 				87AE8D19207BB3380058715E /* crypto_stream.h in Headers */,
